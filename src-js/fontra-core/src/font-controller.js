--- conflicted
+++ resolved
@@ -1023,16 +1023,6 @@
   }
 
   async getKerningController(kernTag) {
-<<<<<<< HEAD
-    if (!this._kerningControllers) {
-      this._kerningControllers = {};
-    }
-    let kerningController = this._kerningControllers[kernTag];
-    if (kerningController === undefined) {
-      const kerning = await this.getKerning();
-      kerningController = new KerningController(kernTag, kerning, this);
-      this._kerningControllers[kernTag] = kerningController || null;
-=======
     if (!this._kerningControllerPromises) {
       this._kerningControllerPromises = {};
     }
@@ -1049,7 +1039,6 @@
     const kerningTable = kerning[kernTag];
     if (!kerningTable) {
       return null;
->>>>>>> 2829fb80
     }
     return new KerningController(kerningTable, this.fontAxesSourceSpace, this.sources);
   }
