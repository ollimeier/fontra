import { getAxisBaseName } from "/core/glyph-controller.js";
import * as html from "/core/html-utils.js";
import { htmlToElement } from "/core/html-utils.js";
import { controllerKey, ObservableController } from "/core/observable-object.js";
import { labeledTextInput } from "/core/ui-utils.js";
import {
  boolInt,
  enumerate,
  escapeHTMLCharacters,
  objectsEqual,
  range,
  rgbaToCSS,
  round,
  scheduleCalls,
  throttleCalls,
} from "/core/utils.js";
import { GlyphSource, Layer } from "/core/var-glyph.js";
import {
  locationToString,
  makeSparseLocation,
  mapForward,
  normalizeLocation,
  piecewiseLinearMap,
} from "/core/var-model.js";
import { IconButton } from "/web-components/icon-button.js";
import { InlineSVG } from "/web-components/inline-svg.js";
import { showMenu } from "/web-components/menu-panel.js";
import { dialog, dialogSetup, message } from "/web-components/modal-dialog.js";
import { Accordion } from "/web-components/ui-accordion.js";

import Panel from "./panel.js";
import { NumberFormatter } from "/core/ui-utils.js";

const FONTRA_STATUS_KEY = "fontra.development.status";
const FONTRA_STATUS_DEFINITIONS_KEY = "fontra.sourceStatusFieldDefinitions";

export default class DesignspaceNavigationPanel extends Panel {
  identifier = "designspace-navigation";
  iconPath = "/images/sliders.svg";

  constructor(editorController) {
    super(editorController);
    this.fontController = this.editorController.fontController;
    this.sceneSettingsController = this.editorController.sceneSettingsController;
    this.sceneSettings = this.editorController.sceneSettingsController.model;
    this.sceneModel = this.editorController.sceneController.sceneModel;
    this.sceneController = this.editorController.sceneController;
    this.updateResetAllAxesButtonState = throttleCalls(
      () => this._updateResetAllAxesButtonState(),
      100
    );

    this.fontController.ensureInitialized.then(() => {
      this.setup();
    });
  }

  getContentElement() {
    const accordion = new Accordion();
    accordion.items = [
      {
        id: "font-axes-accordion-item",
        label: "Font axes",
        open: true,
        content: html.createDomElement(
          "designspace-location",
          { id: "font-axes", style: "height: 100%;" },
          []
        ),
        auxiliaryHeaderElement: groupAccordionHeaderButtons([
          makeAccordionHeaderButton({
            icon: "tool",
            tooltip: "Edit font axes",
            // onclick: (event) => console.log("edit font axes"),
          }),
          makeAccordionHeaderButton({
            icon: "refresh",
            id: "reset-font-axes-button",
            tooltip: "Reset font axes",
            onclick: (event) => this.resetFontAxesToDefault(),
          }),
        ]),
      },
      {
        id: "glyph-axes-accordion-item",
        label: "Glyph axes",
        open: true,
        content: html.createDomElement(
          "designspace-location",
          { id: "glyph-axes", style: "height: 100%;" },
          []
        ),
        auxiliaryHeaderElement: groupAccordionHeaderButtons([
          makeAccordionHeaderButton({
            icon: "tool",
            tooltip: "Edit glyph axes",
            onclick: (event) => this.editGlyphAxes(),
          }),
          makeAccordionHeaderButton({
            icon: "refresh",
            id: "reset-glyph-axes-button",
            tooltip: "Reset glyph axes",
            onclick: (event) => this.resetFontAxesToDefault(),
          }),
        ]),
      },
      {
        id: "glyph-sources-accordion-item",
        label: "Glyph sources",
        open: true,
        content: html.div(
          {
            style:
              "display: grid; grid-template-rows: 1fr auto auto; height: 100%; box-sizing: border-box;",
          },
          [
            html.createDomElement("ui-list", { id: "sources-list" }),
            html.createDomElement("add-remove-buttons", {
              style: "padding: 0.5em 0 0 0;",
              id: "sources-list-add-remove-buttons",
            }),
            html.createDomElement("div", {
              id: "interpolation-error-info",
            }),
          ]
        ),
      },
    ];

    this.qs = accordion.shadowRoot.querySelector.bind(accordion.shadowRoot);
    return accordion;
  }

  get fontAxesElement() {
    return this.qs("#font-axes");
  }

  get glyphAxesElement() {
    return this.qs("#glyph-axes");
  }

  get glyphAxesAccordionItem() {
    return this.qs("#glyph-axes-accordion-item");
  }

  get glyphSourcesAccordionItem() {
    return this.qs("#glyph-sources-accordion-item");
  }

  setup() {
    this.fontAxesElement.values = this.sceneSettings.location;

    // this.glyphAxesElement.values = this.sceneSettings.location;

    this.fontAxesElement.addEventListener(
      "locationChanged",
      scheduleCalls(async (event) => {
        this.sceneController.scrollAdjustBehavior = "pin-glyph-center";
        this.sceneController.autoViewBox = false;

        this.sceneSettingsController.setItem(
          "location",
          { ...this.fontAxesElement.values },
          { senderID: this }
        );
      })
    );

    this.sceneSettingsController.addKeyListener("selectedGlyphName", (event) => {
      this._updateAxes();
      this._updateSources();
      this._updateInterpolationErrorInfo();
    });

    this.sceneController.addCurrentGlyphChangeListener(
      scheduleCalls((event) => {
        this._updateAxes();
        this._updateSources();
        this._updateInterpolationErrorInfo();
      }, 100)
    );

    this.sceneSettingsController.addKeyListener(
      "location",
      (event) => {
        this.sceneSettings.editLayerName = null;
        this.updateResetAllAxesButtonState();
        this.updateInterpolationContributions();
        this._updateInterpolationErrorInfo();
        if (event.senderInfo?.senderID === this) {
          // Sent by us, ignore
          return;
        }
        this.fontAxesElement.values = event.newValue;
      },
      true
    );

    this.sceneSettingsController.addKeyListener(
      "selectedSourceIndex",
      async (event) => {
        const varGlyphController =
          await this.sceneModel.getSelectedVariableGlyphController();
        let index = event.newValue;

        let sourceListItem = this.sourceListGetSourceItem(index);

        if (
          varGlyphController?.sources[index]?.layerName !== sourceListItem?.layerName
        ) {
          // the selectedSourceIndex event may come at a time that the
          // sourcesList hasn't been updated yet, so could be out of
          // sync. Prevent setting it to a wrong value.
          sourceListItem = undefined;
        }

        this.sourcesList.setSelectedItem(sourceListItem);

        this._updateRemoveSourceButtonState();
        this._updateEditingStatus();
      }
    );

    this.sceneController.addEventListener("glyphEditCannotEditReadOnly", () => {
      // This happens also when the user tries to change the development status
      // or the "on/off" source selector, in which case we must refresh the UI.
      this._updateAxes();
      this._updateSources();
    });

    this.sceneController.addEventListener("glyphEditCannotEditLocked", async () => {
      // See the event handler for glyphEditCannotEditReadOnly above
      this._updateAxes();
      this._updateSources();
    });

    const columnDescriptions = [
      {
        title: "on",
        key: "active",
        cellFactory: makeIconCellFactory(
          ["/tabler-icons/circle-dotted.svg", "/tabler-icons/circle-dot.svg"],
          true
        ),
        width: "1.2em",
      },
      {
        title: " ",
        key: "interpolationStatus",
        cellFactory: interpolationErrorCell,
        width: "1.2em",
      },
      { key: "name", title: "Source name", width: "12em" },
      {
        title: makeClickableIconHeader("/tabler-icons/eye.svg", (event) =>
          this.onVisibilityHeaderClick(event)
        ),
        key: "visible",
        cellFactory: makeIconCellFactory([
          "/tabler-icons/eye-closed.svg",
          "/tabler-icons/eye.svg",
        ]),
        width: "1.2em",
      },
      {
        title: makeClickableIconHeader("/tabler-icons/pencil.svg", (event) =>
          this.onEditHeaderClick(event)
        ),
        key: "editing",
        cellFactory: makeIconCellFactory(
          ["", "/tabler-icons/pencil.svg"],
          false,
          (item, key) => {
            const selectedItem = this.sourcesList.getSelectedItem();
            const discreteLocationKey =
              selectedItem?.interpolationStatus?.discreteLocationKey;
            const newValue =
              item === selectedItem ||
              (!selectedItem ||
              item?.interpolationStatus?.error ||
              selectedItem?.interpolationStatus?.error ||
              item?.interpolationStatus?.discreteLocationKey !== discreteLocationKey
                ? false
                : !item[key]);
            return { newValue, selectItem: !selectedItem };
          }
        ),
        width: "1.2em",
      },
    ];

    const statusFieldDefinitions =
      this.sceneController.sceneModel.fontController.customData[
        FONTRA_STATUS_DEFINITIONS_KEY
      ];

    if (statusFieldDefinitions) {
      this.defaultStatusValue = statusFieldDefinitions.find(
        (statusDef) => statusDef.isDefault
      )?.value;
      columnDescriptions.push({
        title: "status",
        key: "status",
        cellFactory: statusListCell,
        width: "3em",
        statusFieldDefinitions: statusFieldDefinitions,
        menuItems: statusFieldDefinitions.map((statusDef) => {
          return {
            title: statusDef.label,
            enabled: () => true,
            statusDef: statusDef,
          };
        }),
      });
    }

    columnDescriptions.push({
      title: " ",
      key: "interpolationContribution",
      cellFactory: interpolationContributionCell,
      width: "1.2em",
    });

    this.sourcesList = this.qs("#sources-list");
    this.sourcesList.appendStyle(`
      .clickable-icon-header {
        transition: 150ms;
      }
      .clickable-icon-header:hover {
        transform: scale(1.1);
      }
      .clickable-icon-header:active {
        transform: scale(1.2);
      }
    `);
    this.sourcesList.showHeader = true;
    this.sourcesList.columnDescriptions = columnDescriptions;

    this.addRemoveSourceButtons = this.qs("#sources-list-add-remove-buttons");

    this.addRemoveSourceButtons.addButtonCallback = () => this.addSource();
<<<<<<< HEAD
    this.addRemoveSourceButtons.removeButtonCallback = () =>
      this.removeSource(this.sourcesList.getSelectedItemIndex());
=======
    this.addRemoveSourceButtons.removeButtonCallback = () => this.removeSource();
    this.addRemoveSourceButtons.hidden = true;
>>>>>>> aa65701a

    this.sourcesList.addEventListener("listSelectionChanged", async (event) => {
      this.sceneController.scrollAdjustBehavior = "pin-glyph-center";
      const selectedItem = this.sourcesList.getSelectedItem();
      const sourceIndex = selectedItem?.sourceIndex;
      this.sceneSettings.selectedSourceIndex = sourceIndex;
      if (sourceIndex != undefined) {
        const varGlyphController =
          await this.sceneModel.getSelectedVariableGlyphController();
        if (varGlyphController) {
          this.sceneSettings.editLayerName =
            varGlyphController.sources[sourceIndex]?.layerName;
        } else {
          this.sceneSettings.editLayerName = null;
        }
      } else {
        this.sceneSettings.editLayerName = null;
      }
      this._updateEditingStatus();
    });

    this.sourcesList.addEventListener("rowDoubleClicked", (event) => {
      const sourceIndex =
        this.sourcesList.items[event.detail.doubleClickedRowIndex].sourceIndex;
      this.editSourceProperties(sourceIndex);
    });

    this.fontController.addChangeListener(
      { axes: null },
      (change, isExternalChange) => {
        this._updateAxes();
        this._updateSources();
      }
    );

    this._updateAxes();
    this._updateSources();
  }

<<<<<<< HEAD
  resetFontAxesToDefault(event) {
=======
  sourceListGetSourceItem(sourceIndex) {
    if (sourceIndex == undefined) {
      return undefined;
    }
    return this.sourcesList.items.find((item) => item.sourceIndex == sourceIndex);
  }

  sourceListSetSelectedSource(sourceIndex) {
    if (sourceIndex != undefined) {
      this.sourcesList.setSelectedItem(this.sourceListGetSourceItem(sourceIndex));
    } else {
      this.sourcesList.setSelectedItemIndex(undefined);
    }
  }

  resetAllAxesToDefault(event) {
>>>>>>> aa65701a
    this.sceneSettings.location = {};
  }

  resetGlyphAxesToDefault(event) {
    // TODO: implement
  }

  _updateResetAllAxesButtonState() {
    const location = this.sceneSettings.location;
    let locationEmpty = true;
    for (const axis of this.fontAxesElement.axes) {
      if (
        axis.name &&
        axis.name in location &&
        location[axis.name] !== axis.defaultValue
      ) {
        locationEmpty = false;
        break;
      }
    }
    const button = this.qs("#reset-font-axes-button");
    button.disabled = locationEmpty;
  }

  async onVisibilityHeaderClick(event) {
    let backgroundLayers;
    if (Object.keys(this.sceneController.backgroundLayers).length) {
      backgroundLayers = {};
    } else {
      const varGlyphController =
        await this.sceneModel.getSelectedVariableGlyphController();
      backgroundLayers = {};
      for (const source of varGlyphController.sources) {
        if (!backgroundLayers[source.layerName]) {
          backgroundLayers[source.layerName] = source.name;
        }
      }
    }
    this.sceneController.backgroundLayers = backgroundLayers;
    this._updateSources();
  }

  onEditHeaderClick(event) {
    const items = this.sourcesList.items.filter(
      (item) => !item.interpolationStatus?.error
    );
    const selectedItem = this.sourcesList.getSelectedItem();
    const discreteLocationKey = selectedItem?.interpolationStatus?.discreteLocationKey;
    const onOff = selectedItem?.interpolationStatus?.error
      ? false
      : selectedItem &&
        !items.every(
          (item) =>
            item.editing ||
            item.interpolationStatus.discreteLocationKey !== discreteLocationKey
        );

    for (const item of items) {
      item.editing =
        (onOff &&
          item.interpolationStatus.discreteLocationKey === discreteLocationKey) ||
        item === selectedItem;
    }
  }

  async updateInterpolationContributions() {
    const varGlyphController =
      await this.sceneModel.getSelectedVariableGlyphController();
    if (!varGlyphController) {
      return;
    }
    const interpolationContributions = varGlyphController.getInterpolationContributions(
      this.sceneSettings.location
    );
    for (const [index, sourceItem] of enumerate(this.sourcesList.items)) {
      sourceItem.interpolationContribution =
        interpolationContributions[sourceItem.sourceIndex];
    }
  }

  get globalAxes() {
    return this.fontController.globalAxes.filter((axis) => !axis.hidden);
  }

  async _updateAxes() {
    const fontAxes = [...this.globalAxes];
    this.fontAxesElement.axes = fontAxes;

    const varGlyphController =
      await this.sceneModel.getSelectedVariableGlyphController();

    const localAxes = varGlyphController
      ? getAxisInfoFromGlyph(varGlyphController)
      : [];
    this.glyphAxesElement.axes = localAxes;
    this.glyphAxesAccordionItem.hidden = !varGlyphController;

    this._updateResetAllAxesButtonState();
  }

  async _updateSources() {
    const varGlyphController =
      await this.sceneModel.getSelectedVariableGlyphController();
    const sources = varGlyphController?.sources || [];
    const sourceInterpolationStatus =
      varGlyphController?.sourceInterpolationStatus || [];
    const interpolationContributions =
      varGlyphController?.getInterpolationContributions(this.sceneSettings.location) ||
      [];
    let backgroundLayers = { ...this.sceneController.backgroundLayers };
    let editingLayers = { ...this.sceneController.editingLayers };

    const sourceItems = [];
    for (const [index, source] of enumerate(sources)) {
      const layerName = source.layerName;
      const status = source.customData[FONTRA_STATUS_KEY];
      const sourceController = new ObservableController({
        name: source.name,
        layerName: source.layerName,
        active: !source.inactive,
        visible: backgroundLayers[layerName] === source.name,
        editing: editingLayers[layerName] === source.name,
        status: status !== undefined ? status : this.defaultStatusValue,
        sourceIndex: index,
        interpolationStatus: sourceInterpolationStatus[index],
        interpolationContribution: interpolationContributions[index],
      });
      sourceController.addKeyListener("active", async (event) => {
        await this.sceneController.editGlyphAndRecordChanges((glyph) => {
          glyph.sources[index].inactive = !event.newValue;
          return `${event.newValue ? "" : "de"}activate ${source.name}`;
        });
      });
      sourceController.addKeyListener("visible", async (event) => {
        if (event.newValue) {
          backgroundLayers[layerName] = source.name;
        } else {
          delete backgroundLayers[layerName];
        }
        this.sceneController.backgroundLayers = backgroundLayers;
      });
      sourceController.addKeyListener("editing", async (event) => {
        if (event.newValue) {
          editingLayers[layerName] = source.name;
        } else {
          delete editingLayers[layerName];
        }
        this.sceneController.editingLayers = editingLayers;
        await this._pruneEditingLayers();
      });
      sourceController.addKeyListener("status", async (event) => {
        await this.sceneController.editGlyphAndRecordChanges((glyph) => {
          const editingLayerNames = new Set(this.sceneController.editingLayerNames);
          let count = 0;
          for (const [i, source] of enumerate(glyph.sources)) {
            if (editingLayerNames.has(source.layerName)) {
              source.customData[FONTRA_STATUS_KEY] = event.newValue;
              count++;
            }
          }
          return `set status ${count > 1 ? "(multiple)" : source.name}`;
        });
      });
      sourceItems.push(sourceController.model);
    }

    this.sourcesList.setItems(sourceItems, false, true);
<<<<<<< HEAD
    this.sourcesList.setSelectedItemIndex(this.sceneSettings.selectedSourceIndex);

    this.glyphSourcesAccordionItem.hidden = !varGlyphController;
=======
    this.sourceListSetSelectedSource(this.sceneSettings.selectedSourceIndex);
    this.addRemoveSourceButtons.hidden = !sourceItems.length;
    this.addRemoveSourceButtons.disableAddButton =
      !this.designspaceLocation.axes.length;
>>>>>>> aa65701a

    this._updateRemoveSourceButtonState();
    this._updateEditingStatus();
  }

  _updateRemoveSourceButtonState() {
    this.addRemoveSourceButtons.disableRemoveButton =
      this.sourcesList.getSelectedItemIndex() === undefined;
  }

  async _updateEditingStatus() {
    const selectedItem = this.sourcesList.getSelectedItem();
    if (!selectedItem?.editing || selectedItem.interpolationStatus?.error) {
      this.sourcesList.items.forEach((item) => {
        item.editing = item === selectedItem;
      });
    }
  }

  async _pruneEditingLayers() {
    const varGlyphController =
      await this.sceneModel.getSelectedVariableGlyphController();
    if (!varGlyphController) {
      return;
    }
    const layers = varGlyphController.layers;
    const editingLayers = { ...this.sceneController.editingLayers };
    for (const layerName of Object.keys(editingLayers)) {
      if (!(layerName in layers)) {
        delete editingLayers[layerName];
      }
    }
    this.sceneController.editingLayers = editingLayers;
  }

  async removeSource() {
    const sourceItem = this.sourcesList.getSelectedItem();
    if (!sourceItem) {
      return;
    }
    const sourceIndex = sourceItem.sourceIndex;

    const glyphController = await this.sceneModel.getSelectedVariableGlyphController();
    const glyph = glyphController.glyph;
    const source = glyph.sources[sourceIndex];
    const dialog = await dialogSetup("Delete source", null, [
      { title: "Cancel", isCancelButton: true },
      { title: "Delete", isDefaultButton: true, result: "ok" },
    ]);

    const canDeleteLayer =
      1 ===
      glyph.sources.reduce(
        (count, src) => count + (src.layerName === source.layerName ? 1 : 0),
        0
      );
    const deleteLayerCheckBox = html.input({
      type: "checkbox",
      id: "delete-layer",
      checked: canDeleteLayer,
      disabled: !canDeleteLayer,
    });

    const dialogContent = html.div({}, [
      html.div({ class: "message" }, [
        `Are you sure you want to delete source #${sourceIndex}, “${source.name}”?`,
      ]),
      html.br(),
      deleteLayerCheckBox,
      html.label({ for: "delete-layer", style: canDeleteLayer ? "" : "color: gray;" }, [
        `Also delete associated layer “${source.layerName}”`,
      ]),
    ]);
    dialog.setContent(dialogContent);

    if (!(await dialog.run())) {
      return;
    }

    const layer = glyph.layers[source.layerName];
    await this.sceneController.editGlyphAndRecordChanges((glyph) => {
      glyph.sources.splice(sourceIndex, 1);
      let layerMessage = "";
      if (layer !== undefined && deleteLayerCheckBox.checked) {
        delete glyph.layers[source.layerName];
        layerMessage = " and layer";
      }
      return "delete source" + layerMessage;
    });
    this.sourcesList.setSelectedItemIndex(undefined, true);
  }

  async addSource() {
    const glyphController = await this.sceneModel.getSelectedVariableGlyphController();
    const glyph = glyphController.glyph;

    const location = glyphController.mapLocationGlobalToLocal(
      this.sceneSettings.location
    );

    const {
      location: newLocation,
      sourceName,
      layerName,
      layerNames,
    } = await this._sourcePropertiesRunDialog(
      "Add source",
      "Add",
      glyph,
      "",
      "",
      location
    );
    if (!newLocation) {
      return;
    }

    const getGlyphFunc = this.sceneController.sceneModel.fontController.getGlyph.bind(
      this.sceneController.sceneModel.fontController
    );

    let { instance } = await glyphController.instantiate(newLocation, getGlyphFunc);
    instance = instance.copy();
    // Round coordinates and component positions
    instance.path = instance.path.roundCoordinates();
    roundComponentOrigins(instance.components);

    await this.sceneController.editGlyphAndRecordChanges((glyph) => {
      glyph.sources.push(
        GlyphSource.fromObject({
          name: sourceName,
          layerName: layerName,
          location: newLocation,
        })
      );
      if (layerNames.indexOf(layerName) < 0) {
        // Only add layer if the name is new
        glyph.layers[layerName] = Layer.fromObject({ glyph: instance });
      }
      return "add source";
    });
    // Navigate to new source
    const selectedSourceIndex = glyph.sources.length - 1; /* the newly added source */
    this.sceneSettings.selectedSourceIndex = selectedSourceIndex;
  }

  async editSourceProperties(sourceIndex) {
    const glyphController = await this.sceneModel.getSelectedVariableGlyphController();
    const glyph = glyphController.glyph;

    const source = glyph.sources[sourceIndex];

    const {
      location: newLocation,
      sourceName,
      layerName,
      layerNames,
    } = await this._sourcePropertiesRunDialog(
      "Source properties",
      "Done",
      glyph,
      source.name,
      source.layerName,
      source.location
    );
    if (!newLocation) {
      return;
    }

    await this.sceneController.editGlyphAndRecordChanges((glyph) => {
      const source = glyph.sources[sourceIndex];
      if (!objectsEqual(source.location, newLocation)) {
        source.location = newLocation;
      }
      if (sourceName !== source.name) {
        source.name = sourceName;
      }
      const oldLayerName = source.layerName;
      if (layerName !== oldLayerName) {
        source.layerName = layerName;
        if (layerNames.indexOf(layerName) < 0) {
          // Rename the layer
          if (glyph.layers[oldLayerName]) {
            glyph.layers[layerName] = glyph.layers[oldLayerName];
            delete glyph.layers[oldLayerName];
          }
          for (const source of glyph.sources) {
            if (source.layerName === oldLayerName) {
              source.layerName = layerName;
            }
          }
        }
      }
      return "edit source properties";
    });
  }

  async _sourcePropertiesRunDialog(
    title,
    okButtonTitle,
    glyph,
    sourceName,
    layerName,
    location
  ) {
    const validateInput = () => {
      const warnings = [];
      const editedSourceName =
        nameController.model.sourceName || nameController.model.suggestedSourceName;
      if (!editedSourceName.length) {
        warnings.push("⚠️ The source name must not be empty");
      } else if (
        editedSourceName !== sourceName &&
        glyph.sources.some((source) => source.name === editedSourceName)
      ) {
        warnings.push("⚠️ The source name should be unique");
      }
      const locStr = locationToString(
        makeSparseLocation(locationController.model, locationAxes)
      );
      if (sourceLocations.has(locStr)) {
        warnings.push("⚠️ The source location must be unique");
      }
      warningElement.innerText = warnings.length ? warnings.join("\n") : "";
      dialog.defaultButton.classList.toggle("disabled", warnings.length);
    };

    const locationAxes = this._sourcePropertiesLocationAxes(glyph);
    const locationController = new ObservableController({ ...location });
    const layerNames = Object.keys(glyph.layers);
    const suggestedSourceName = suggestedSourceNameFromLocation(
      makeSparseLocation(location, locationAxes)
    );

    const nameController = new ObservableController({
      sourceName: sourceName || suggestedSourceName,
      layerName: layerName === sourceName ? "" : layerName,
      suggestedSourceName: suggestedSourceName,
      suggestedLayerName: sourceName || suggestedSourceName,
    });

    nameController.addKeyListener("sourceName", (event) => {
      nameController.model.suggestedLayerName =
        event.newValue || nameController.model.suggestedSourceName;
      validateInput();
    });

    locationController.addListener((event) => {
      const suggestedSourceName = suggestedSourceNameFromLocation(
        makeSparseLocation(locationController.model, locationAxes)
      );
      if (nameController.model.sourceName == nameController.model.suggestedSourceName) {
        nameController.model.sourceName = suggestedSourceName;
      }
      if (nameController.model.layerName == nameController.model.suggestedSourceName) {
        nameController.model.layerName = suggestedSourceName;
      }
      nameController.model.suggestedSourceName = suggestedSourceName;
      nameController.model.suggestedLayerName =
        nameController.model.sourceName || suggestedSourceName;
      validateInput();
    });

    const sourceLocations = new Set(
      glyph.sources.map((source) =>
        locationToString(makeSparseLocation(source.location, locationAxes))
      )
    );
    if (sourceName.length) {
      sourceLocations.delete(
        locationToString(makeSparseLocation(location, locationAxes))
      );
    }

    const { contentElement, warningElement } = this._sourcePropertiesContentElement(
      locationAxes,
      nameController,
      locationController,
      layerNames,
      sourceLocations
    );

    const dialog = await dialogSetup(title, null, [
      { title: "Cancel", isCancelButton: true },
      { title: okButtonTitle, isDefaultButton: true, disabled: !sourceName.length },
    ]);
    dialog.setContent(contentElement);

    setTimeout(
      () => contentElement.shadowRoot.querySelector("#source-name-text-input")?.focus(),
      0
    );

    validateInput();

    if (!(await dialog.run())) {
      // User cancelled
      return {};
    }

    const newLocation = makeSparseLocation(locationController.model, locationAxes);

    sourceName =
      nameController.model.sourceName || nameController.model.suggestedSourceName;
    layerName =
      nameController.model.layerName || nameController.model.suggestedLayerName;

    return { location: newLocation, sourceName, layerName, layerNames };
  }

  _sourcePropertiesLocationAxes(glyph) {
    const localAxisNames = glyph.axes.map((axis) => axis.name);
    const globalAxes = mapAxesFromUserSpaceToDesignspace(
      // Don't include global axes that also exist as local axes
      this.globalAxes.filter((axis) => !localAxisNames.includes(axis.name))
    );
    return [
      ...globalAxes,
      ...(globalAxes.length && glyph.axes.length ? [{ isDivider: true }] : []),
      ...glyph.axes,
    ];
  }

  _sourcePropertiesContentElement(
    locationAxes,
    nameController,
    locationController,
    layerNames,
    sourceLocations
  ) {
    const locationElement = html.createDomElement("designspace-location", {
      style: `grid-column: 1 / -1;
        min-height: 0;
        overflow: auto;
        height: 100%;
      `,
    });
    const warningElement = html.div({
      id: "warning-text",
      style: `grid-column: 1 / -1; min-height: 1.5em;`,
    });
    locationElement.axes = locationAxes;
    locationElement.controller = locationController;
    const contentElement = html.div(
      {
        style: `overflow: hidden;
          white-space: nowrap;
          display: grid;
          gap: 0.5em;
          grid-template-columns: max-content auto;
          align-items: center;
          height: 100%;
          min-height: 0;
        `,
      },
      [
        ...labeledTextInput("Source name:", nameController, "sourceName", {
          placeholderKey: "suggestedSourceName",
          id: "source-name-text-input",
        }),
        ...labeledTextInput("Layer:", nameController, "layerName", {
          placeholderKey: "suggestedLayerName",
          choices: layerNames,
        }),
        html.br(),
        locationElement,
        warningElement,
      ]
    );
    return { contentElement, warningElement };
  }

  async editGlyphAxes() {
    const varGlyphController =
      await this.sceneModel.getSelectedVariableGlyphController();
    if (!varGlyphController) {
      return;
    }
    const dialog = await dialogSetup("Edit glyph axes", null, [
      { title: "Cancel", isCancelButton: true },
      { title: "Okay", isDefaultButton: true, result: "ok" },
    ]);

    const columnDescriptions = [
      { key: "name", title: "Name", width: "8em", editable: true },
      {
        key: "minValue",
        title: "Minimum",
        width: "5em",
        align: "right",
        editable: true,
        formatter: NumberFormatter,
      },
      {
        key: "defaultValue",
        title: "Default",
        width: "5em",
        align: "right",
        editable: true,
        formatter: NumberFormatter,
      },
      {
        key: "maxValue",
        title: "Maximum",
        width: "5em",
        align: "right",
        editable: true,
        formatter: NumberFormatter,
      },
    ];

    const axisList = html.createDomElement("ui-list");
    axisList.columnDescriptions = columnDescriptions;
    axisList.showHeader = true;
    axisList.minHeight = "3em";
    const axisItems = varGlyphController.axes.map((axis) => {
      return { ...axis };
    });
    axisList.setItems(axisItems);

    const addRemoveAxisButtons = html.createDomElement("add-remove-buttons", {
      id: "axis-list-add-remove-buttons",
    });
    addRemoveAxisButtons.disableRemoveButton = true;

    addRemoveAxisButtons.addButtonCallback = (event) => {
      const index = axisItems.length;
      axisItems.push({
        name: "UntitledAxis",
        minValue: 0,
        defaultValue: 0,
        maxValue: 100,
      });
      axisList.setItems(axisItems);
      axisList.editCell(index, "name");
    };

    addRemoveAxisButtons.removeButtonCallback = (event) => {
      const index = axisList.getSelectedItemIndex();
      if (index !== undefined) {
        axisItems.splice(index, 1);
        axisList.setItems(axisItems);
      }
    };

    axisList.addEventListener("listSelectionChanged", (event) => {
      addRemoveAxisButtons.disableRemoveButton =
        axisList.getSelectedItemIndex() === undefined;
    });

    const contentElement = html.div({ style: "display: grid; grid-gap: 0.5em;" }, [
      axisList,
      addRemoveAxisButtons,
    ]);

    dialog.setContent(contentElement);
    if (!(await dialog.run())) {
      return;
    }

    await this.sceneController.editGlyphAndRecordChanges((glyph) => {
      // This doesn't work yet:
      // glyph.axes = axisItems;
      // Work around like this:
      glyph.axes.splice(0, glyph.axes.length, ...axisItems);
      return "edit axes";
    });
  }

  async _updateInterpolationErrorInfo() {
    const infoElement = this.qs("#interpolation-error-info");
    const varGlyphController =
      await this.sceneModel.getSelectedVariableGlyphController();
    const glyphController = await this.sceneModel.getSelectedStaticGlyphController();

    const modelErrors = varGlyphController?.model.getModelErrors() || [];
    const instantiateErrors = glyphController?.errors || [];

    infoElement.innerText = "";

    if (!instantiateErrors.length && !modelErrors.length) {
      return;
    }

    const errors = instantiateErrors.length ? instantiateErrors : modelErrors;

    for (const error of errors) {
      let icon = "bug";
      switch (error.type) {
        case "model-warning":
          icon = "alert-triangle";
          break;
        case "model-error":
          icon = "alert-circle";
      }
      const nestedGlyphs =
        error.glyphs?.length > 1
          ? error.glyphs
              .slice(1)
              .map((gn) => "→\u00A0" + gn)
              .join(" ") + ": "
          : "";
      const msg = `${nestedGlyphs}${error.message}`;
      infoElement.appendChild(new InlineSVG(`/tabler-icons/${icon}.svg`));
      infoElement.append(msg);
      infoElement.appendChild(html.br());
    }
  }
}

function mapAxesFromUserSpaceToDesignspace(axes) {
  return axes.map((axis) => {
    const newAxis = { ...axis };
    if (axis.mapping) {
      for (const prop of ["minValue", "defaultValue", "maxValue"]) {
        newAxis[prop] = piecewiseLinearMap(
          axis[prop],
          Object.fromEntries(axis.mapping)
        );
      }
    }
    return newAxis;
  });
}

function roundComponentOrigins(components) {
  components.forEach((component) => {
    component.transformation.translateX = Math.round(
      component.transformation.translateX
    );
    component.transformation.translateY = Math.round(
      component.transformation.translateY
    );
  });
}

function getAxisInfoFromGlyph(glyph) {
  // Fold NLI axes into single axes
  const axisInfo = {};
  for (const axis of glyph?.axes || []) {
    const baseName = getAxisBaseName(axis.name);
    if (axisInfo[baseName]) {
      continue;
    }
    axisInfo[baseName] = { ...axis, name: baseName };
  }
  return Object.values(axisInfo);
}

function suggestedSourceNameFromLocation(location) {
  return (
    Object.entries(location)
      .map(([name, value]) => {
        value = round(value, 1);
        return `${name}=${value}`;
      })
      .join(",") || "default"
  );
}

function makeIconCellFactory(
  iconPaths,
  triggerOnDoubleClick = false,
  switchValue = null
) {
  return (item, colDesc) => {
    const value = item[colDesc.key];
    const clickSymbol = triggerOnDoubleClick ? "ondblclick" : "onclick";
    const iconElement = html.createDomElement("inline-svg", {
      src: iconPaths[boolInt(value)],
      style: "width: 1.2em; height: 1.2em;",
      ondblclick: (event) => {
        event.stopImmediatePropagation();
      },
      [clickSymbol]: (event) => {
        const { newValue, selectItem } = switchValue
          ? switchValue(item, colDesc.key)
          : { newValue: !item[colDesc.key] };
        item[colDesc.key] = newValue;
        iconElement.src = iconPaths[boolInt(newValue)];
        if (!selectItem) {
          event.stopImmediatePropagation();
        }
      },
    });
    item[controllerKey].addKeyListener(colDesc.key, (event) => {
      iconElement.src = iconPaths[boolInt(event.newValue)];
    });
    return iconElement;
  };
}

function interpolationErrorCell(item, colDesc) {
  const value = item[colDesc.key];
  return value?.error
    ? html.createDomElement("inline-svg", {
        src: value.isModelError
          ? "/tabler-icons/alert-circle.svg"
          : "/tabler-icons/bug.svg",
        style: "width: 1.2em; height: 1.2em; color: var(--fontra-light-red-color);",
        onclick: (event) => {
          event.stopImmediatePropagation();
          message(
            "The source has an interpolation incompatibility",
            escapeHTMLCharacters(value.error)
          );
        },
      })
    : "";
}

const interpolationContributionIconSources = [...range(1, 6)].map(
  (index) => `/tabler-icons/antenna-bars-${index}.svg`
);

function interpolationContributionCell(item, colDesc) {
  const iconElement = html.createDomElement("inline-svg", {
    src: "",
    style: "width: 1.2em; height: 1.2em;",
  });

  function updateFromItem() {
    const rawValue = item[colDesc.key];
    if (rawValue != null) {
      let index;
      index = Math.min(Math.round(Math.sqrt(Math.abs(rawValue)) * 4), 4);
      if (index === 0 && Math.abs(rawValue) > 0.00001) {
        // Ensure non-zero has one "bar"
        index = 1;
      }
      iconElement.src = interpolationContributionIconSources[index];
      iconElement.style.color = rawValue < 0 ? "#F36" : null;
      iconElement.style.transform = rawValue < 0 ? "scale(-1, 1)" : null;
    } else {
      iconElement.src = "";
    }
  }

  const controller = item[controllerKey];
  controller.addKeyListener(colDesc.key, (event) => {
    updateFromItem();
  });

  updateFromItem();

  return iconElement;
}

function statusListCell(item, colDesc) {
  const value = item[colDesc.key];
  let color;
  for (const statusDef of colDesc.statusFieldDefinitions) {
    if (value === statusDef.value) {
      color = statusDef.color;
    }
  }
  const onclick = (event) => {
    const cell = event.target;
    const cellRect = cell.getBoundingClientRect();
    const menuItems = colDesc.menuItems.map((menuItem) => {
      return {
        ...menuItem,
        checked: menuItem.statusDef.value === item[colDesc.key],
        callback: () => {
          item[colDesc.key] = menuItem.statusDef.value;
          cell.style = cellColorStyle(menuItem.statusDef.color);
        },
      };
    });
    showMenu(menuItems, { x: cellRect.left, y: cellRect.bottom });
  };
  const props = {
    class: "status-cell",
    onclick: onclick,
  };
  if (color) {
    props["style"] = cellColorStyle(color);
    return html.div(props);
  } else {
    return html.div(props, [value]);
  }
}

function cellColorStyle(color) {
  return `background-color: ${rgbaToCSS(color)}; width: 100%;`;
}

function makeClickableIconHeader(iconPath, onClick) {
  return html.div(
    {
      class: "clickable-icon-header",
      style: "height: 1.2em; width: 1.2em;",
      onclick: onClick,
    },
    [
      html.createDomElement("inline-svg", {
        src: iconPath,
      }),
    ]
  );
}

function groupAccordionHeaderButtons(buttons) {
  return html.div(
    { style: `display: grid; grid-template-columns: repeat(${buttons.length}, auto)` },
    buttons
  );
}

function makeAccordionHeaderButton(button) {
  const options = {
    style: "width: 1.4em; height: 1.4em;",
    src: `/tabler-icons/${button.icon}.svg`,
    onclick: button.onclick,
  };

  if (button.id) {
    options.id = button.id;
  }

  if (button.tooltip) {
    options["data-tooltip"] = button.tooltip;
    options["data-tooltipposition"] = "bottom";
  }

  return html.createDomElement("icon-button", options);
}

customElements.define("panel-designspace-navigation", DesignspaceNavigationPanel);<|MERGE_RESOLUTION|>--- conflicted
+++ resolved
@@ -339,13 +339,7 @@
     this.addRemoveSourceButtons = this.qs("#sources-list-add-remove-buttons");
 
     this.addRemoveSourceButtons.addButtonCallback = () => this.addSource();
-<<<<<<< HEAD
-    this.addRemoveSourceButtons.removeButtonCallback = () =>
-      this.removeSource(this.sourcesList.getSelectedItemIndex());
-=======
     this.addRemoveSourceButtons.removeButtonCallback = () => this.removeSource();
-    this.addRemoveSourceButtons.hidden = true;
->>>>>>> aa65701a
 
     this.sourcesList.addEventListener("listSelectionChanged", async (event) => {
       this.sceneController.scrollAdjustBehavior = "pin-glyph-center";
@@ -385,9 +379,6 @@
     this._updateSources();
   }
 
-<<<<<<< HEAD
-  resetFontAxesToDefault(event) {
-=======
   sourceListGetSourceItem(sourceIndex) {
     if (sourceIndex == undefined) {
       return undefined;
@@ -403,8 +394,7 @@
     }
   }
 
-  resetAllAxesToDefault(event) {
->>>>>>> aa65701a
+  resetFontAxesToDefault(event) {
     this.sceneSettings.location = {};
   }
 
@@ -572,16 +562,9 @@
     }
 
     this.sourcesList.setItems(sourceItems, false, true);
-<<<<<<< HEAD
-    this.sourcesList.setSelectedItemIndex(this.sceneSettings.selectedSourceIndex);
+    this.sourceListSetSelectedSource(this.sceneSettings.selectedSourceIndex);
 
     this.glyphSourcesAccordionItem.hidden = !varGlyphController;
-=======
-    this.sourceListSetSelectedSource(this.sceneSettings.selectedSourceIndex);
-    this.addRemoveSourceButtons.hidden = !sourceItems.length;
-    this.addRemoveSourceButtons.disableAddButton =
-      !this.designspaceLocation.axes.length;
->>>>>>> aa65701a
 
     this._updateRemoveSourceButtonState();
     this._updateEditingStatus();
